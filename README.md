# JS13K TypeScript Starter

<<<<<<< HEAD
**This starter kit is designed to have a powerful but easy-to-use build process allowing you to focus on building your
game rather than how to shrink it.**

## Features
JS13k TypeScript Starter does the following for you automatically:

* Minifies your code with [Google Closure Compiler](https://developers.google.com/closure/compiler)
* Minifies WebGL shaders with [Shader_Minifier](https://github.com/laurentlb/Shader_Minifier)
* Minifies your HTML and CSS
* Compresses all the above with [RoadRoller](https://github.com/lifthrasiir/roadroller) (see [RoadRoller wiki](https://github.com/lifthrasiir/roadroller/wiki) for details)
* Compresses the RoadRollered `index.html` file and any additional assets (images, etc) with [ECT](https://github.com/fhanau/Efficient-Compression-Tool)
=======
This starter kit is designed to have a powerful but easy to use build process allowing you to focus on building your
game rather than how to shrink it. 
>>>>>>> a3c9818b


## Quick Start

Install dependencies: `npm install`

Run Server: `npm run serve`

## Project Details
<<<<<<< HEAD
Included demo code lets you navigate a menu and launch into a simple interactive
screen where you can move a basketball around while simple WebGL shaders change the background.

While the running code is purposely minimal, allowing you to build whatever game you'd like, it does come with some
basic helpful game related code:
=======
While the running code is purposely minimal, it does come with some basic helpful game related code:
>>>>>>> a3c9818b

#### Simple State Machine 
Easily manage multiple states, run setup and teardown code when switching, and pass variables
  to states on change. Used in the included demo to switch from the menu to a level, but useful for enemy states, player states, etc.

#### Responsive Fullscreen
The main canvas will always fill as much of the screen as it can while maintaining a 16:9
  aspect ratio. There is also a fullscreen toggle on the menu to go completely fullscreen.

#### Locked 60 FPS by Default
A surprising number of games are unplayable each year when they run at 2x (or more)
  the intended speed. Screens with a refresh rate higher than 60hz are very common. For easy consistency,
  the framerate is locked at 60. However, the game state does take in an interval argument, so this could instead be
<<<<<<< HEAD
  used to update your physics with an interval, allowing you to unlock the framerate.
=======
  used to update your physics so you could unlock the framerate.
>>>>>>> a3c9818b

#### Controls Wrapper with Controller Support
Play with a keyboard or connect a controller to play. Includes button mapping for Xbox controllers and support for analog deadzone.

## Starter Kit Build Features
While developing, simply use `npm run serve` to start a server and get hot module reloading.

### WebGL

The `serve` command will automatically look for changes to any file ending in `.glsl` and run the shader minification plugin.
You can configure this plugin in `vite.config.ts`, including turning it off completely if you don't want to use WebGL.

```ts
const shaderMinifyConfig = {
  shouldMinify: true,                // Turn the plugin on or off
  shaderDirectory: './src/web-gl',   // The directory where your shaders are stored
  output: './src/web-gl/shaders.ts', // The path and name of the file to output
  debounce: 2000,                    // Configure debounce time
};
```

As configured here in the demo app, any time a `.glsl` file is created or updated, all shaders in `./src/web-gl` will
automatically be minified and placed in `./src/web-gl/shaders.ts`. As this can take a couple seconds, a debounce is added
to stop the command from running after every single text change.

Any uniforms, attributes, or outputs you define in your shader will become exported variables from the output file. This
allows you to get those positions and use them in your TypeScript code. The contents of the shader files will also be
exported as strings, the variable names will be the filenames with any `.` being replaced by `_`.

So in the demo where I have two shader files, `fragment.glsl` and `vertex.glsl`, and a few variables defined in each,
my output `shaders.ts` file looks like this:

```ts
export const aPosition = 'm';
export const fragColor = 'e';
export const uBallPosition = 'v';
export const uBallVelocity = 'f';
export const vColor = 'h';

export const fragment_glsl = `#version 300 es
precision highp float;uniform vec2 v,f;out vec4 e;void main(){float m=length(f)/20.;e=vec4(m,fract((gl_FragCoord.xy-v)/vec2(3840,2160)),1);}`;

export const vertex_glsl = `#version 300 es
layout(location=0) in vec4 m;out vec4 h;void main(){gl_Position=m;}`;
```

### Building
For building, `npm run build`:
* Minifies your html file and embeds css
* Strips html/css from your html and prepends your transpiled js code with a `document.write` call that writes your html and css.
* Runs google closure compiler on your code
* Runs RoadRoller on the closure minified code
* Creates `dist/index.html` with only a script tag and the RoadRollered JS
* Any external assets (images, data files, etc) are also copied to `dist/`
* Zips everything up and places it in `dist/index.zip`

### Build Output
```
dist/
  index.html   <-- Final index.html file here for easy testing without unzipping
  output.js    <-- Closure minified. Not used anywhere but useful for debugging minification
  ball.png     <-- Any assets are copied from to the root of dist for smaller size
  index.zip    <-- Final zipped file with index.html and any other asset files.
```

### Shrink More with `find-best-roadroller` and `build-with-best-roadroller`
The regular build process runs RoadRollers regular build. It spends a couple minutes finding a config and
then compresses your code. This means every build takes 2+ minutes, and it doesn't really have time to find
the best compression config. This is why I have added two scripts: 

`npm run find-best-roadroller`: Will ask you how many seconds to search for a better config. It will run as long as you tell it, 
or until it runs out of room in the buffer, and save the config to `./roadroller-config.json`.

`npm run build-with-best-roadroller`: Runs the same build process as the regular build, except it tells RoadRoller to
use the config from `./roadroller-config.json`. Not only will this save you a decent amount of space 
(~40 bytes on average in my experience), it also runs much faster, as rather than spending 2 minutes re-figuring out
the config, it uses the one you found.

Note that the more you change your code, the less optimal the stored config will be, so you'll want to find a new best
config after any major changes. However, you don't really need to do any of this until you're ready build a final zip file.

## ESLint and Minifier Reserved Words

The ESLint config included is extremely lax, which considering the nature of the competition to write the smallest code
possible is maybe to be expected. I've included it largely for one small feature, `id-denylist`. It will warn you if
you use property names defined in this list.

Every JS minifier I've tried (Closure, Terser, and SWC) keeps a list of reserved property names that it will not minify.
It does this to try to prevent bugs in the minified code. It sees something like `.scale`, `.rotate`, or `.children`,
and thinks you might be wanting to use those properties to set css, modify a canvas, or access element children. Even if
you provide type information and never use these properties in that way, the minifiers are not smart enough to know this.

To avoid lots of unminified property names in your code, avoid using these reserved words (unless of course you are doing the thing they are reserved for). This eslint setting will help
you find any. It is not an exhaustive list however, and it's worth checking `dist/output.js` occasionally for non-minified
properties.<|MERGE_RESOLUTION|>--- conflicted
+++ resolved
@@ -1,6 +1,5 @@
 # JS13K TypeScript Starter
 
-<<<<<<< HEAD
 **This starter kit is designed to have a powerful but easy-to-use build process allowing you to focus on building your
 game rather than how to shrink it.**
 
@@ -12,10 +11,7 @@
 * Minifies your HTML and CSS
 * Compresses all the above with [RoadRoller](https://github.com/lifthrasiir/roadroller) (see [RoadRoller wiki](https://github.com/lifthrasiir/roadroller/wiki) for details)
 * Compresses the RoadRollered `index.html` file and any additional assets (images, etc) with [ECT](https://github.com/fhanau/Efficient-Compression-Tool)
-=======
-This starter kit is designed to have a powerful but easy to use build process allowing you to focus on building your
-game rather than how to shrink it. 
->>>>>>> a3c9818b
+
 
 
 ## Quick Start
@@ -25,15 +21,12 @@
 Run Server: `npm run serve`
 
 ## Project Details
-<<<<<<< HEAD
 Included demo code lets you navigate a menu and launch into a simple interactive
 screen where you can move a basketball around while simple WebGL shaders change the background.
 
 While the running code is purposely minimal, allowing you to build whatever game you'd like, it does come with some
 basic helpful game related code:
-=======
-While the running code is purposely minimal, it does come with some basic helpful game related code:
->>>>>>> a3c9818b
+
 
 #### Simple State Machine 
 Easily manage multiple states, run setup and teardown code when switching, and pass variables
@@ -47,11 +40,8 @@
 A surprising number of games are unplayable each year when they run at 2x (or more)
   the intended speed. Screens with a refresh rate higher than 60hz are very common. For easy consistency,
   the framerate is locked at 60. However, the game state does take in an interval argument, so this could instead be
-<<<<<<< HEAD
   used to update your physics with an interval, allowing you to unlock the framerate.
-=======
-  used to update your physics so you could unlock the framerate.
->>>>>>> a3c9818b
+
 
 #### Controls Wrapper with Controller Support
 Play with a keyboard or connect a controller to play. Includes button mapping for Xbox controllers and support for analog deadzone.
